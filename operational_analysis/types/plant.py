--- conflicted
+++ resolved
@@ -6,12 +6,6 @@
 
 from dateutil.parser import parse
 
-<<<<<<< HEAD
-from dataclasses import dataclass
-
-from .asset import AssetData
-=======
->>>>>>> c1c16300
 from operational_analysis.types import timeseries_table
 
 from .asset import AssetData
