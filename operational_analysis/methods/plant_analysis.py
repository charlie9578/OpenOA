--- conflicted
+++ resolved
@@ -827,13 +827,8 @@
             if self.reg_temperature:
                 reg_inputs_por += [self._reanalysis_por[self._run.reanalysis_product + '_temperature_K']]
             if self.reg_winddirection:
-<<<<<<< HEAD
-                reg_inputs_por += [np.sin(self._reanalysis_por[self._run.reanalysis_product + '_wd'])]
-                reg_inputs_por += [np.cos(self._reanalysis_por[self._run.reanalysis_product + '_wd'])]
-=======
                 reg_inputs_por += [np.sin(np.deg2rad(self._reanalysis_por_avg[self._run.reanalysis_product + '_wd']))]
                 reg_inputs_por += [np.cos(np.deg2rad(self._reanalysis_por_avg[self._run.reanalysis_product + '_wd']))]
->>>>>>> 9afc0ec6
             gross_por = fitted_model.predict(np.array(pd.concat(reg_inputs_por, axis = 1)))
                 
             # Create padans dataframe for gross_por and group by calendar date to have a single full year
@@ -890,13 +885,8 @@
         if self.reg_temperature:
             long_term_reg_inputs = pd.concat([long_term_reg_inputs, long_term_temp[self._run.reanalysis_product + '_temperature_K']], axis=1)
         if self.reg_winddirection:
-<<<<<<< HEAD
-            wd_aggregate = np.pi-np.arctan2(-long_term_temp[self._run.reanalysis_product + '_u_ms'],long_term_temp[self._run.reanalysis_product + '_v_ms']) # Calculate wind direction
-            long_term_reg_inputs = pd.concat([long_term_reg_inputs, np.sin(wd_aggregate).rename(self._run.reanalysis_product + '_wd_sine'), np.cos(wd_aggregate).rename(self._run.reanalysis_product + '_wd_cosine')], axis=1)
-=======
             wd_aggregate = np.rad2deg(np.pi-np.arctan2(-long_term_temp[self._run.reanalysis_product + '_u_ms'],long_term_temp[self._run.reanalysis_product + '_v_ms'])) # Calculate wind direction
             long_term_reg_inputs = pd.concat([long_term_reg_inputs, np.sin(np.deg2rad(wd_aggregate)), np.cos(np.deg2rad(wd_aggregate))], axis=1)
->>>>>>> 9afc0ec6
         
         # Store result in dictionary
         self.long_term_sampling[(self._run.reanalysis_product, self. _run.num_years_windiness)] = long_term_reg_inputs
