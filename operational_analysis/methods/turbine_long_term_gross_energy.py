# This class defines key analytical routines for performing a 'gap-analysis'
# on EYA-estimated annual energy production (AEP) and that from operational data.
# Categories considered are availability, electrical losses, and long-term
# gross energy. The main output is a 'waterfall' plot linking the EYA-
# estimated and operational-estiamted AEP values. 

import pandas as pd
import numpy as np

from operational_analysis.toolkits import met_data_processing
from operational_analysis.toolkits import filters
from operational_analysis.toolkits.power_curve import functions
from operational_analysis.toolkits import imputing
from operational_analysis.toolkits import timeseries

from operational_analysis import logged_method_call
from operational_analysis import logging

logger = logging.getLogger(__name__)

class TurbineLongTermGrossEnergy(object):
    """
    A serial (Pandas-driven) implementation of calculating long-term gross energy 
    for each turbine in a wind farm. This module collects standard processing and
    analysis methods for estimating this metric.
    The method proceeds as follows:
        1. Filter turbine data for normal operation
        2. Calculate daily means of wind speed, wind direction, and air density from reanalysis products
        3. Calculate daily sums of energy from each turbine
        4. Fit daily data (features are atmospheric variables, response is turbine power) using a
           generalized additive model (GAM)
        5. Apply model results to long-term atmospheric varaibles to calculate long term
           gross energy for each turbine
    The end result is a table of long-term gross energy values for each turbine in the wind farm. Note
    that this gross energy metric does not back out losses associated with waking or turbine performance.
    Rather, gross energy in this context is what turbine would have produced under normal operation 
    (i.e. excluding downtime and underperformance).
    Required schema of PlantData:
            - _scada_freq
            - reanalysis products ['merra2', 'erai', 'ncep2'] with columns ['time', 'u_ms', 'v_ms', 'windspeed_ms', 'rho_kgm-3']
            - scada with columns: ['time', 'id', 'wmet_wdspd_avg', 'wtur_W_avg', 'energy_kwh']
    """

    @logged_method_call
<<<<<<< HEAD
    def __init__(self, plant, max_power_filter = 0.85, wind_bin_thresh=2, rep_thresh=3):
=======
    def __init__(self, plant):
>>>>>>> 1187e486
        """
        Initialize turbine long-term gross energy analysis with data and parameters.
        Args:
         plant(:obj:`PlantData object`): PlantData object from which TurbineLongTermGrossEnergy should draw data.
<<<<<<< HEAD
         max_power_filter(float): 

=======
>>>>>>> 1187e486
        """
        logger.info("Initializing TurbineLongTermGrossEnergy Object")
        
        self._plant = plant  # Set plant as attribute of analysis object
        self._turbs = self._plant._scada.df['id'].unique() # Store turbine names
        
<<<<<<< HEAD
        self._max_power_filter = max_power_filter # Parameter used for bin-based filtering
        self._wind_bin_thresh = wind_bin_thresh
        self._rep_threshold = rep_thresh
        self._reanal = ['merra2', 'erai', 'ncep2'] # Reanalysis products to consider
=======
        # Get start and end of POR days in SCADA
        self._por_start = format(plant._scada.df.index.min(), '%Y-%m-%d')
        self._por_end = format(plant._scada.df.index.max(), '%Y-%m-%d')
        self._full_por = pd.date_range(self._por_start, self._por_end, freq = 'D')
>>>>>>> 1187e486
        
        # Define several dictionaries and data frames to be populated within this method
        self._scada_dict = {}
        self._daily_reanal_dict = {}
        self._model_dict = {}
        self._model_results = {}
        self._turb_lt_gross = {}
        self._scada_daily_valid = pd.DataFrame()
              
        # Dictionary to convert time interval indicator into minutes
        self._time_conversion = {'10T': 10.,
                                 '5T': 5.,
                                 '1H': 60.}
        
        # Set number of 'valid' counts required when summing data to daily values
        self._num_valid_daily = 60. / self._time_conversion[self._plant._scada_freq] * 24
        

        
        # Initially sort the different turbine data into dictionary entries
        logger.info("Processing SCADA data into dictionaries by turbine (this can take a while)")
        self.sort_scada_by_turbine()
        

    @logged_method_call
    def run(self, reanal_subset = ['erai', 'ncep2', 'merra2'], max_power_filter = 0.85, 
            wind_bin_thresh = 2, correction_threshold = 0.90, enable_plotting = False,
            plot_dir = None):
        """
        Perform pre-processing of data into an internal representation for which the analysis can run more quickly.
        
        Args:
            reanal_subset(:obj:`list`): Which reanalysis products to use for long-term correction
            max_power_filter(:obj:`float`): Maximum power threshold (fraction) to which the bin filter 
                                            should be applied (default 0.85)
            wind_bin_thresh(:obj:`float`): The filter threshold for each bin (default is 2 m/s)
            correction_threshold(:obj:`float`): The threshold (fraction) above which daily scada energy data
                                                should be corrected (default is 0.90)
            enable_plotting(:obj:`boolean`): Indicate whether to output plots
            plot_dir(:obj:`string`): Location to save figures
            
        Returns:
            (None)
        """
        
        # Assign parameters as object attributes
        self._reanal = reanal_subset # Reanalysis data to consider in fitting
        self._max_power_filter = max_power_filter 
        self._wind_bin_thresh = wind_bin_thresh
        self._correction_threshold = correction_threshold
        
        logger.info("Filtering turbine data")
        self.filter_turbine_data() # Filter turbine data
        
        if enable_plotting:
            logger.info("Plotting filtered power curves")
            self.plot_filtered_power_curves(plot_dir) # Setup daily reanalysis products
        
        logger.info("Processing reanalysis data to daily averages")
        self.setup_daily_reanalysis_data() # Setup daily reanalysis products
        
        logger.info("Processing scada data to daily sums")
        self.filter_sum_impute_scada() # Setup daily reanalysis products
        
        logger.info("Setting up daily data for model fitting")
        self.setup_model_dict() # Setup daily data to be fit using the GAM
        
        logger.info("Fitting model data")
        self.fit_model() # Fit daily turbine energy to atmospheric data
        
        logger.info("Applying fitting results to calculate long-term gross energy")
        self.apply_model_to_lt() # Apply fitting result to long-term reanalysis data
        
        if enable_plotting:
            logger.info("Plotting daily fitted power curves")
            self.plot_daily_fitting_result(plot_dir) # Setup daily reanalysis products
     
        # Log the completion of the run
        logger.info("Run completed")

    def sort_scada_by_turbine(self):
        """
        Take raw SCADA data in plant object and sort into a dictionary using turbine IDs.
        
        Args:
            (None)
            
        Returns:
            (None)
        """
        
        df = self._plant._scada.df
        dic = self._scada_dict
        
        # Loop through turbine IDs
        for t in self._turbs:
            # Store relevant variables in dictionary
            dic[t] = df.loc[df['id'] == t, ['wmet_wdspd_avg', 'wtur_W_avg', 'energy_kwh']]
            dic[t].sort_index(inplace=True)            
        
    def filter_turbine_data(self):
        """
        Apply a set of filtering algorithms to the turbine wind speed vs power curve to flag
        data not representative of normal turbine operation
        
        Args:
            (None)
            
        Returns:
            (None)
        """
        dic = self._scada_dict
        
        # Loop through turbines
        for t in self._turbs:
            turb_capac = dic[t].wtur_W_avg.max()
            max_bin = self._max_power_filter * turb_capac # Set maximum range for using bin-filter
            
            dic[t].dropna(subset = ['wmet_wdspd_avg', 'energy_kwh'], inplace = True) # Drop any data where scada wind speed or energy is NaN
            #print(dic[t].loc[np.isnan(dic[t]['wmet_wdspd_avg'])])
            
            # Flag turbine energy data less than zero
            dic[t].loc[:,'flag_neg'] = filters.range_flag(dic[t].loc[:, 'wtur_W_avg'], below = 0, above = turb_capac)
            # Apply range filter
            dic[t].loc[:,'flag_range'] = filters.range_flag(dic[t].loc[:, 'wmet_wdspd_avg'], below = 0, above = 40)
            # Apply frozen/unresponsive sensor filter
            dic[t].loc[:,'flag_frozen'] = filters.unresponsive_flag(dic[t].loc[:, 'wmet_wdspd_avg'], threshold = self._rep_threshold)
            # Apply window range filter
            dic[t].loc[:,'flag_window'] = filters.window_range_flag(window_col = dic[t].loc[:, 'wmet_wdspd_avg'], 
                                                                    window_start = 5, 
                                                                    window_end = 40, 
                                                                    value_col = dic[t].loc[:, 'wtur_W_avg'], 
                                                                    value_min =  0.01*turb_capac,
                                                                    value_max =  1.2*turb_capac) 

            # Apply window range filter; note flipped axes approach
            dic[t].loc[:,'flag_window_2'] = filters.window_range_flag(window_col = dic[t].loc[:, 'wtur_W_avg'], 
                                                                    window_start = .97*turb_capac, 
                                                                    window_end = 1.2*turb_capac, 
                                                                    value_col = dic[t].loc[:, 'wmet_wdspd_avg'],
                                                                    value_min =  8,
                                                                    value_max =  30)
            # Apply bin-based filter
            dic[t].loc[:,'flag_bin'] = filters.bin_filter(bin_col = dic[t].loc[:, 'wtur_W_avg'], 
                                                          value_col = dic[t].loc[:, 'wmet_wdspd_avg'], 
                                                          bin_width = 0.06* turb_capac,
                                                          threshold = self._wind_bin_thresh, # wind bin thresh; 2.5 or so 
                                                          center_type = 'median', 
                                                          bin_min = 0.01* turb_capac,
                                                          bin_max = max_bin, 
                                                          threshold_type = 'scalar', 
                                                          direction = 'all')

            # Create a 'final' flag which is true if any of the previous flags are true
            dic[t].loc[:, 'flag_final'] = (dic[t].loc[:, 'flag_range']) | \
                                          (dic[t].loc[:, 'flag_window']) | \
                                          (dic[t].loc[:, 'flag_window']) | \
                                          (dic[t].loc[:, 'flag_window_2']) | \
                                          (dic[t].loc[:, 'flag_bin']) | \
                                          (dic[t].loc[:, 'flag_frozen'])
                       
            # Set negative turbine data to zero
            dic[t].loc[dic[t]['flag_neg'], 'wtur_W_avg'] = 0

    def plot_filtered_power_curves(self, save_folder, output_to_terminal = False):
        """
        Plot the raw and flagged power curve data and save to file.
        
        Args:
            save_folder('obj':'str'): The pathname to where figure files should be saved
            output_to_terminal('obj':'boolean'): Indicate whether or not to output figures to terminal
            
        Returns:
            (None)
        """
        import matplotlib.pyplot as plt
        dic = self._scada_dict
        
        # Loop through turbines
        for t in self._turbs:
            filt_df = dic[t].loc[dic[t]['flag_final']] # Filter only for valid data
            
            plt.figure(figsize = (6,5))
            plt.scatter(dic[t].wmet_wdspd_avg, dic[t].wtur_W_avg, s=1, label = 'Raw') # Plot all data
            plt.scatter(filt_df['wmet_wdspd_avg'], filt_df['wtur_W_avg'], s=1, label = 'Flagged') # Plot flagged data
            plt.xlim(0, 30)
            plt.xlabel('Wind speed (m/s)')
            plt.ylabel('Power (W)')
            plt.title('Filtered power curve for Turbine %s' %t)
            plt.legend(loc = 'lower right')
            plt.savefig('%s/filtered_power_curve_%s.png' %(save_folder, t,), dpi = 200) # Save file
            
            # Output figure to terminal if desired
            if output_to_terminal:
                plt.show()
            
            plt.close()
    
    def plot_daily_fitting_result(self, save_folder, output_to_terminal = False):
        """
        Plot the raw and flagged power curve data and save to file.
        
        Args:
            save_folder('obj':'str'): The pathname to where figure files should be saved
            output_to_terminal('obj':'boolean'): Indicate whether or not to output figures to terminal
            
        Returns:
            (None)
        """
        import matplotlib.pyplot as plt
        
        mod_input = self._model_dict
        
        # Loop through turbines
        for t in self._turbs:
            for r in self._reanal:
                df = mod_input[(t, r)]
                daily_reanal = self._daily_reanal_dict[r]
                ws_daily = daily_reanal['windspeed_ms']
                
                df_imputed = df.loc[df['energy_kwh_corr'] != df['energy_imputed']]

            
                plt.figure(figsize = (6,5))
                plt.plot(ws_daily, self._turb_lt_gross[r].loc[:, t], 'r.', alpha = 0.1, label = 'Modeled')
                plt.plot(df['windspeed_ms'], df['energy_imputed'], '.', label= 'Input')
                plt.plot(df_imputed['windspeed_ms'], df_imputed['energy_imputed'], '.', label= 'Imputed')
                plt.xlabel('Wind speed (m/s)')
                plt.ylabel('Daily Energy (kWh)')
                plt.title('Daily SCADA Energy Fitting, Turbine %s' %t)
                plt.legend(loc = 'lower right')
                plt.savefig('%s/daily_power_curve_%s_%s.png' %(save_folder, r, t,), dpi = 200) # Save file
            
                # Output figure to terminal if desired
                if output_to_terminal:
                    plt.show()
            
                plt.close()
    
    def setup_daily_reanalysis_data(self):
        """
        Process reanalysis data to daily means for later use in the GAM model
        
        Args:
            (None)
            
        Returns:
            (None)
        """
        dic = self._daily_reanal_dict
        
        # Loop through reanalysis products
        for r in self._reanal:
            reanal = self._plant._reanalysis._product[r].df
            reanal['u_ms'], reanal['v_ms'] = met_data_processing.compute_u_v_components(reanal['windspeed_ms'], reanal['winddirection_deg'])
            df_daily = reanal.resample('D')['u_ms', 'v_ms', 'windspeed_ms', 'rho_kgm-3'].mean() # Get daily means
            
            # Recalculate daily average wind direction
            df_daily['winddirection_deg'] = met_data_processing.compute_wind_direction(u = df_daily['u_ms'],
                                                                                       v = df_daily['v_ms'])
            dic[r] = df_daily # Assign result to dictionary
            
    def filter_sum_impute_scada(self):
        """
        Filter SCADA data for unflagged data, gather SCADA energy data into daily sums, and correct daily summed
        energy based on amount of missing data and a threshold limit. Finally impute missing data for each turbine
        based on reported energy data from other highly correlated turbines.
        threshold
        
        Args:
            (None)
            
        Returns:
            (None)
        """
        
        scada = self._scada_dict
        
        num_thres = self._correction_threshold * self._num_valid_daily # Number of permissible reported timesteps
        
        # Loop through turbines
        for t in self._turbs:
            scada_filt = scada[t].loc[scada[t]['flag_final'] == False] # Filter for valid data
            scada_daily = scada_filt.resample('D')['energy_kwh'].sum().to_frame() # Calculate daily energy sum
            scada_daily['data_count'] = scada_filt.resample('D')['energy_kwh'].count() # Count number of entries in sum 
            scada_daily['perc_nan'] = scada_filt.resample('D')['energy_kwh'].apply(timeseries.percent_nan) # Count number of entries in sum 
            
            
            # Correct energy for missing data
            scada_daily['energy_kwh_corr'] = scada_daily ['energy_kwh'] * self._num_valid_daily/scada_daily['data_count']
            
            # Discard daily sums if less than 140 data counts (90% reported data) 
            scada_daily = scada_daily.loc[scada_daily['data_count'] >= num_thres]
            
            # Create temporary data frame that is gap filled and to be used for imputing
            temp_df = pd.DataFrame(index = self._full_por)
            temp_df['energy_kwh_corr'] = scada_daily['energy_kwh_corr'] # Corrected energy data
            temp_df['perc_nan'] = scada_daily['perc_nan'] # Corrected energy data
            temp_df['id'] = np.repeat(t, temp_df.shape[0]) # Index
            temp_df['day'] = temp_df.index # Day
            
            # Append turbine data into single data frame for imputing
            self._scada_daily_valid = self._scada_daily_valid.append(temp_df) # 
        
        # Reset index after all turbines has been combined
        self._scada_daily_valid.reset_index(inplace = True)
        
        # Impute missing days for each turbine
        self._scada_daily_valid['energy_imputed'] = imputing.impute_all_assets_by_correlation(self._scada_daily_valid, 
                                                                                              input_col = 'energy_kwh_corr',
                                                                                              ref_col = 'energy_kwh_corr',
                                                                                              align_col = 'day',
                                                                                              id_col = 'id')
        
        # Drop data that could not be imputed
        self._scada_daily_valid.dropna(subset = ['energy_imputed'], inplace = True)
  
    def setup_model_dict(self):
        """
        Setup daily atmospheric variable averages and daily turbine energy sums for use
        in the GAM model
        
        Args:
            (None)
            
        Returns:
            (None)
        """

        reanal = self._daily_reanal_dict
        mod = self._model_dict
        
        # Store the valid data to be used for fitting in a separate dictionary                          
        for t in self._turbs:    
            daily_valid = self._scada_daily_valid.loc[self._scada_daily_valid['id'] == t]
            daily_valid.set_index('day', inplace = True)
            for r in self._reanal: # Loop through reanalysis products
                mod[t, r] = daily_valid.join(reanal[r])
                mod[t, r].dropna(subset = ['energy_imputed', 'windspeed_ms'], inplace = True) # Drop any remaining NaNs (e.g., reanalysis does not cover fulll POR)
            
    def fit_model(self):
        """
        Fit the daily turbine energy sum and atmospheric variable averages using a GAM model
        
        Args:
            (None)
            
        Returns:
            (None)
        """
        
        mod_dict = self._model_dict
        mod_results = self._model_results
        
        
        for t in self._turbs: # Loop throuh turbines            
            for r in self._reanal: # Loop through reanalysis products
                df = mod_dict[t, r]
                # Consider wind speed, wind direction, and air density as features
                mod_results[t, r] = functions.gam_3param(windspeed_column = df['windspeed_ms'],
                                                         winddir_column = df['winddirection_deg'],
                                                         airdens_column = df['rho_kgm-3'],
<<<<<<< HEAD
                                                         power_column=df['energy_kwh'])
=======
                                                         power_column=df['energy_imputed']) 
>>>>>>> 1187e486
        
    def apply_model_to_lt(self):
        """
        Apply model result to the long-term reanalysis data to calculate long-term
        gross energy for each turbine.
        
        Args:
            (None)
            
        Returns:
            (None)
        """
        turb_gross = self._turb_lt_gross
        mod_results = self._model_results
        
        # Create a data frame to store final results
        self._summary_results = pd.DataFrame(index = self._reanal, columns = self._turbs)
        
        for r in self._reanal: # Loop throuh reanalysis products
            daily_reanal = self._daily_reanal_dict[r]
            turb_gross[r] = pd.DataFrame(index = daily_reanal.index) # Set empty data frame to store results
            X_long_term = daily_reanal['windspeed_ms'], daily_reanal['winddirection_deg'], daily_reanal['rho_kgm-3']

            for t in self._turbs: # Loop through turbines
                turb_gross[r].loc[:, t] = mod_results[t, r](*X_long_term) # Apply GAM fit to long-term reanalysis data
<<<<<<< HEAD

=======
                turb_gross[r].loc[turb_gross[r][t] < 0, t] = 0
            #turb_gross[r][turb_gross[r] < 0] = 0 # Set any predicted negative energy to zero
>>>>>>> 1187e486
            turb_annual = turb_gross[r].resample('AS').sum() # Calculate annual sums of energy from long-term estimate4
            self._summary_results.loc[r, :] = turb_annual.mean(axis = 0) # Store mean annual gross energy in data frame
            self._plant_gross = self._summary_results.sum(axis=1).mean()<|MERGE_RESOLUTION|>--- conflicted
+++ resolved
@@ -42,37 +42,23 @@
     """
 
     @logged_method_call
-<<<<<<< HEAD
-    def __init__(self, plant, max_power_filter = 0.85, wind_bin_thresh=2, rep_thresh=3):
-=======
     def __init__(self, plant):
->>>>>>> 1187e486
         """
         Initialize turbine long-term gross energy analysis with data and parameters.
         Args:
          plant(:obj:`PlantData object`): PlantData object from which TurbineLongTermGrossEnergy should draw data.
-<<<<<<< HEAD
          max_power_filter(float): 
 
-=======
->>>>>>> 1187e486
         """
         logger.info("Initializing TurbineLongTermGrossEnergy Object")
         
         self._plant = plant  # Set plant as attribute of analysis object
         self._turbs = self._plant._scada.df['id'].unique() # Store turbine names
         
-<<<<<<< HEAD
-        self._max_power_filter = max_power_filter # Parameter used for bin-based filtering
-        self._wind_bin_thresh = wind_bin_thresh
-        self._rep_threshold = rep_thresh
-        self._reanal = ['merra2', 'erai', 'ncep2'] # Reanalysis products to consider
-=======
         # Get start and end of POR days in SCADA
         self._por_start = format(plant._scada.df.index.min(), '%Y-%m-%d')
         self._por_end = format(plant._scada.df.index.max(), '%Y-%m-%d')
         self._full_por = pd.date_range(self._por_start, self._por_end, freq = 'D')
->>>>>>> 1187e486
         
         # Define several dictionaries and data frames to be populated within this method
         self._scada_dict = {}
@@ -435,11 +421,7 @@
                 mod_results[t, r] = functions.gam_3param(windspeed_column = df['windspeed_ms'],
                                                          winddir_column = df['winddirection_deg'],
                                                          airdens_column = df['rho_kgm-3'],
-<<<<<<< HEAD
-                                                         power_column=df['energy_kwh'])
-=======
                                                          power_column=df['energy_imputed']) 
->>>>>>> 1187e486
         
     def apply_model_to_lt(self):
         """
@@ -465,12 +447,8 @@
 
             for t in self._turbs: # Loop through turbines
                 turb_gross[r].loc[:, t] = mod_results[t, r](*X_long_term) # Apply GAM fit to long-term reanalysis data
-<<<<<<< HEAD
-
-=======
                 turb_gross[r].loc[turb_gross[r][t] < 0, t] = 0
             #turb_gross[r][turb_gross[r] < 0] = 0 # Set any predicted negative energy to zero
->>>>>>> 1187e486
             turb_annual = turb_gross[r].resample('AS').sum() # Calculate annual sums of energy from long-term estimate4
             self._summary_results.loc[r, :] = turb_annual.mean(axis = 0) # Store mean annual gross energy in data frame
             self._plant_gross = self._summary_results.sum(axis=1).mean()