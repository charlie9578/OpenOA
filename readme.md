--- conflicted
+++ resolved
@@ -73,12 +73,7 @@
 pre-commit install
 ```
 
-<<<<<<< HEAD
-
-#### Extracting Example Data
-=======
 #### Example Notebooks and Data
->>>>>>> b6153482
 
 The example data will be automaticaly extracted as needed by the tests. To manually extract the example data for use with the example notebooks, use the following command:
 
