--- conflicted
+++ resolved
@@ -34,30 +34,18 @@
 
 EXTRAS = {
     "docs": [
-<<<<<<< HEAD
         "ipython==8.5",
-=======
-        "ipython==8.5.*",
->>>>>>> 8db91be0
         "m2r2>=0.3",
         "Sphinx>=5.0",
         "pydata-sphinx-theme==0.10",
         "nbmerge==0.0.4",
-<<<<<<< HEAD
         "nbsphinx==0.8",
         "sphinx_design==0.3",
-=======
-        "nbsphinx==0.8.*",
-        "sphinx_design==0.3.*",
->>>>>>> 8db91be0
         "sphinxcontrib-bibtex",
         "myst-parser",
     ],
     "entr": ["pyhive"],
-<<<<<<< HEAD
     "weather": ["cdsapi", "xarray[parallel]", "netCDF4"],
-=======
->>>>>>> 8db91be0
     "develop": [
         "pre-commit",
         "black",
